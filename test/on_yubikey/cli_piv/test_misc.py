--- conflicted
+++ resolved
@@ -1,10 +1,7 @@
 import unittest
 
-<<<<<<< HEAD
 from ykman.piv import OBJ
 from .util import DEFAULT_MANAGEMENT_KEY
-=======
->>>>>>> c9de6dbf
 from ..framework import cli_test_suite
 
 
@@ -23,15 +20,6 @@
             output = ykman_cli('piv', 'reset', '-f')
             self.assertIn('Success!', output)
 
-<<<<<<< HEAD
-        def test_write_read_object(self):
-            ykman_cli(
-                'piv', 'write-object',
-                '-m', DEFAULT_MANAGEMENT_KEY, '0x5f0001',
-                '-', input='test data')
-            output = ykman_cli('piv', 'read-object', '0x5f0001')
-            self.assertEqual('test data\n', output)
-
         def test_export_invalid_certificate_fails(self):
             ykman_cli('piv', 'write-object', hex(OBJ.AUTHENTICATION), '-',
                       '-m', DEFAULT_MANAGEMENT_KEY,
@@ -47,6 +35,4 @@
                       input='This is not a cert')
             ykman_cli('piv', 'info')
 
-=======
->>>>>>> c9de6dbf
     return [Misc]