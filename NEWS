--- conflicted
+++ resolved
@@ -1,11 +1,9 @@
-<<<<<<< HEAD
-* Version 3.1.2 (unreleased)
+* Version 3.1.3 (unreleased)
  ** OpenPGP: Add support for KDF enabled YubiKeys
  ** Static password: Add support for FR, IT and BEPO keyboard layouts
-=======
+
 * Version 3.1.2 (released 2021-01-21)
  ** Bugfix release: Fix dependency on python-fido2 version.
->>>>>>> 749e65d1
 
 * Version 3.1.1 (released 2020-01-29)
  ** Add support for YubiKey 5C NFC
